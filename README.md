# MarkItDown

[![PyPI](https://img.shields.io/pypi/v/markitdown.svg)](https://pypi.org/project/markitdown/)

The MarkItDown library is a utility tool for converting various files to Markdown (e.g., for indexing, text analysis, etc.)

It presently supports:

- PDF (.pdf)
- PowerPoint (.pptx)
- Word (.docx)
- Excel (.xlsx)
- Images (EXIF metadata, and OCR)
- Audio (EXIF metadata, and speech transcription)
- HTML (special handling of Wikipedia, etc.)
- Various other text-based formats (csv, json, xml, etc.)
- ZIP (Iterates over contents and converts each file)

# Installation

You can install `markitdown` using pip:

```python
pip install markitdown
```

or from the source

```sh
pip install -e .
```

# Usage
The API is simple:

```python
from markitdown import MarkItDown

markitdown = MarkItDown()
result = markitdown.convert("test.xlsx")
print(result.text_content)
```

To use this as a command-line utility, install it and then run it like this:

```bash
markitdown path-to-file.pdf
```

This will output Markdown to standard output. You can save it like this:

```bash
markitdown path-to-file.pdf > document.md
```

You can pipe content to standard input by omitting the argument:

```bash
cat path-to-file.pdf | markitdown
```

<<<<<<< HEAD
You can also configure markitdown to use Large Language Models to describe images. To do so you must provide llm_client and llm_model parameters to MarkItDown object, according to your specific client.
=======

You can also configure markitdown to use Large Language Models to describe images. To do so you must provide `mlm_client` and `mlm_model` parameters to MarkItDown object, according to your specific client.
>>>>>>> 19c11125

```python
from markitdown import MarkItDown
from openai import OpenAI

client = OpenAI()
md = MarkItDown(llm_client=client, llm_model="gpt-4o")
result = md.convert("example.jpg")
print(result.text_content)
```

You can also use the project as Docker Image:

```sh
docker build -t markitdown:latest .
docker run --rm -i markitdown:latest < ~/your-file.pdf > output.md
```

## Contributing

This project welcomes contributions and suggestions.  Most contributions require you to agree to a
Contributor License Agreement (CLA) declaring that you have the right to, and actually do, grant us
the rights to use your contribution. For details, visit https://cla.opensource.microsoft.com.

When you submit a pull request, a CLA bot will automatically determine whether you need to provide
a CLA and decorate the PR appropriately (e.g., status check, comment). Simply follow the instructions
provided by the bot. You will only need to do this once across all repos using our CLA.

This project has adopted the [Microsoft Open Source Code of Conduct](https://opensource.microsoft.com/codeofconduct/).
For more information see the [Code of Conduct FAQ](https://opensource.microsoft.com/codeofconduct/faq/) or
contact [opencode@microsoft.com](mailto:opencode@microsoft.com) with any additional questions or comments.

### Running Tests

To run the tests for this project, use the following command:

```sh
hatch shell
hatch test
```

### Running Pre-commit Checks

```sh
pre-commit run --all-files
```

## Trademarks

This project may contain trademarks or logos for projects, products, or services. Authorized use of Microsoft 
trademarks or logos is subject to and must follow 
[Microsoft's Trademark & Brand Guidelines](https://www.microsoft.com/en-us/legal/intellectualproperty/trademarks/usage/general).
Use of Microsoft trademarks or logos in modified versions of this project must not cause confusion or imply Microsoft sponsorship.
Any use of third-party trademarks or logos are subject to those third-party's policies.<|MERGE_RESOLUTION|>--- conflicted
+++ resolved
@@ -59,12 +59,8 @@
 cat path-to-file.pdf | markitdown
 ```
 
-<<<<<<< HEAD
-You can also configure markitdown to use Large Language Models to describe images. To do so you must provide llm_client and llm_model parameters to MarkItDown object, according to your specific client.
-=======
+You can also configure markitdown to use Large Language Models to describe images. To do so you must provide `llm_client` and `llm_model` parameters to MarkItDown object, according to your specific client.
 
-You can also configure markitdown to use Large Language Models to describe images. To do so you must provide `mlm_client` and `mlm_model` parameters to MarkItDown object, according to your specific client.
->>>>>>> 19c11125
 
 ```python
 from markitdown import MarkItDown
